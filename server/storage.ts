--- conflicted
+++ resolved
@@ -67,7 +67,6 @@
   updateUserStatus(userId: string, isActive: boolean): Promise<User>;
   getSystemStats(): Promise<any>;
   getLeaderboardStats(): Promise<any>;
-  getImpactStats(): Promise<any>;
   bulkRevertUserChanges(userId: string, revertedBy: string): Promise<void>;
   
   // System settings
@@ -81,6 +80,9 @@
   updateUserNetwork(networkId: string, updates: UpdateUserNetwork): Promise<UserNetwork>;
   removeFromUserNetwork(networkId: string): Promise<void>;
   getNetworkById(networkId: string): Promise<UserNetwork | undefined>;
+
+  // Impact stats
+  getImpactStats(): Promise<any>;
 }
 
 export class DatabaseStorage implements IStorage {
@@ -350,10 +352,7 @@
             senateDistrict: contacts.senateDistrict,
             commissionDistrict: contacts.commissionDistrict,
             schoolBoardDistrict: contacts.schoolBoardDistrict,
-<<<<<<< HEAD
             voterId: contacts.voterId,
-=======
->>>>>>> e5e3546c
             registrationDate: contacts.registrationDate,
             party: contacts.party,
             voterStatus: contacts.voterStatus,
@@ -396,10 +395,7 @@
             senateDistrict: contacts.senateDistrict,
             commissionDistrict: contacts.commissionDistrict,
             schoolBoardDistrict: contacts.schoolBoardDistrict,
-<<<<<<< HEAD
             voterId: contacts.voterId,
-=======
->>>>>>> e5e3546c
             registrationDate: contacts.registrationDate,
             party: contacts.party,
             voterStatus: contacts.voterStatus,
@@ -454,10 +450,9 @@
       const contactsToInsert = records.map(record => record.contact);
       const insertedContacts = await tx.insert(contacts).values(contactsToInsert).returning();
       
-      // Batch insert phones and aliases using the returned contact IDs
+      // Batch insert phones using the returned contact IDs
       const phonesToInsert: InsertContactPhone[] = [];
-      const aliasesToInsert: InsertContactAlias[] = [];
-      
+
       insertedContacts.forEach((contact, index) => {
         const record = records[index];
         
@@ -468,39 +463,13 @@
             contactId: contact.id
           });
         }
-        
-        // Add baseline alias if exists
-        if (record.alias) {
-          aliasesToInsert.push({
-            ...record.alias,
-            contactId: contact.id
-          });
-        }
       });
       
-      // Batch insert phones and aliases
+      // Batch insert phones
       if (phonesToInsert.length > 0) {
         await tx.insert(contactPhones).values(phonesToInsert);
       }
-      
-      if (aliasesToInsert.length > 0) {
-        await tx.insert(contactAliases).values(aliasesToInsert);
-      }
     });
-  }
-
-  // Contact aliases
-  async getContactAliases(contactId: string): Promise<ContactAlias[]> {
-    return await db.select().from(contactAliases).where(eq(contactAliases.contactId, contactId));
-  }
-
-  async addContactAlias(alias: InsertContactAlias): Promise<ContactAlias> {
-    const [created] = await db.insert(contactAliases).values(alias).returning();
-    return created;
-  }
-
-  async removeContactAlias(id: string): Promise<void> {
-    await db.delete(contactAliases).where(eq(contactAliases.id, id));
   }
 
   // Contact phones
@@ -840,123 +809,151 @@
   }
 
   async getImpactStats(): Promise<any> {
-    // Get total active voters
-    const [activeVotersResult] = await db
-      .select({ count: count() })
-      .from(contacts)
-      .where(eq(contacts.isActive, true));
-
-    // Get confirmed supporters total and breakdowns
-    const [supportersResult] = await db
-      .select({ count: count() })
-      .from(contacts)
-      .where(and(
-        eq(contacts.isActive, true),
-        eq(contacts.supporterStatus, 'confirmed-supporter')
-      ));
-
-    // Get supporters by party
-    const supportersByParty = await db
-      .select({
-        party: contacts.party,
-        count: count(),
-      })
-      .from(contacts)
-      .where(and(
-        eq(contacts.isActive, true),
-        eq(contacts.supporterStatus, 'confirmed-supporter')
-      ))
-      .groupBy(contacts.party);
-
-    // Calculate age ranges and get supporters by age
-    const supportersByAge = await db
-      .select({
-        ageRange: sql<string>`
-          CASE
-            WHEN EXTRACT(YEAR FROM AGE(date_of_birth)) BETWEEN 18 AND 29 THEN '18-29'
-            WHEN EXTRACT(YEAR FROM AGE(date_of_birth)) BETWEEN 30 AND 49 THEN '30-49'
-            WHEN EXTRACT(YEAR FROM AGE(date_of_birth)) BETWEEN 50 AND 64 THEN '50-64'
-            WHEN EXTRACT(YEAR FROM AGE(date_of_birth)) >= 65 THEN '65+'
-            ELSE 'Unknown'
+    try {
+      // Get total active voters
+      const [totalActiveVotersResult] = await db
+        .select({ count: count() })
+        .from(contacts)
+        .where(eq(contacts.voterStatus, 'ACT'));
+
+      const totalActiveVoters = totalActiveVotersResult.count;
+
+      // Get confirmed supporters data
+      const [confirmedSupportersResult] = await db
+        .select({ count: count() })
+        .from(contacts)
+        .where(eq(contacts.supporterStatus, 'confirmed-supporter'));
+
+      // Get supporters by party
+      const supportersByParty = await db
+        .select({
+          party: contacts.party,
+          count: count()
+        })
+        .from(contacts)
+        .where(eq(contacts.supporterStatus, 'confirmed-supporter'))
+        .groupBy(contacts.party);
+
+      const totalConfirmedSupporters = confirmedSupportersResult.count;
+      const supportersByPartyWithPercentage = supportersByParty.map(item => ({
+        party: item.party || 'Unknown',
+        count: item.count,
+        percentage: totalConfirmedSupporters > 0 ? (item.count / totalConfirmedSupporters) * 100 : 0
+      }));
+
+      // Get supporters by age (calculated from birth date)
+      const supportersByAge = await db
+        .select({
+          ageRange: sql<string>`
+            CASE 
+              WHEN EXTRACT(YEAR FROM AGE(${contacts.dateOfBirth})) < 30 THEN '18-29'
+              WHEN EXTRACT(YEAR FROM AGE(${contacts.dateOfBirth})) < 40 THEN '30-39'
+              WHEN EXTRACT(YEAR FROM AGE(${contacts.dateOfBirth})) < 50 THEN '40-49'
+              WHEN EXTRACT(YEAR FROM AGE(${contacts.dateOfBirth})) < 65 THEN '50-64'
+              ELSE '65+'
+            END
+          `,
+          count: count()
+        })
+        .from(contacts)
+        .where(and(
+          eq(contacts.supporterStatus, 'confirmed-supporter'),
+          sql`${contacts.dateOfBirth} IS NOT NULL`
+        ))
+        .groupBy(sql`
+          CASE 
+            WHEN EXTRACT(YEAR FROM AGE(${contacts.dateOfBirth})) < 30 THEN '18-29'
+            WHEN EXTRACT(YEAR FROM AGE(${contacts.dateOfBirth})) < 40 THEN '30-39'
+            WHEN EXTRACT(YEAR FROM AGE(${contacts.dateOfBirth})) < 50 THEN '40-49'
+            WHEN EXTRACT(YEAR FROM AGE(${contacts.dateOfBirth})) < 65 THEN '50-64'
+            ELSE '65+'
           END
-        `,
-        count: count(),
-      })
-      .from(contacts)
-      .where(and(
-        eq(contacts.isActive, true),
-        eq(contacts.supporterStatus, 'confirmed-supporter')
-      ))
-      .groupBy(sql`
-        CASE
-          WHEN EXTRACT(YEAR FROM AGE(date_of_birth)) BETWEEN 18 AND 29 THEN '18-29'
-          WHEN EXTRACT(YEAR FROM AGE(date_of_birth)) BETWEEN 30 AND 49 THEN '30-49'
-          WHEN EXTRACT(YEAR FROM AGE(date_of_birth)) BETWEEN 50 AND 64 THEN '50-64'
-          WHEN EXTRACT(YEAR FROM AGE(date_of_birth)) >= 65 THEN '65+'
-          ELSE 'Unknown'
-        END
-      `);
-
-    // Get confirmed volunteers
-    const [volunteersResult] = await db
-      .select({ count: count() })
-      .from(contacts)
-      .where(and(
-        eq(contacts.isActive, true),
-        eq(contacts.volunteerLikeliness, 'confirmed-volunteer')
-      ));
-
-    // Get volunteer-added phone numbers
-    const [phoneNumbersResult] = await db
-      .select({ count: count() })
-      .from(contactPhones)
-      .where(eq(contactPhones.isManuallyAdded, true));
-
-    // Get volunteer-added email addresses
-    const [emailAddressesResult] = await db
-      .select({ count: count() })
-      .from(contactEmails)
-      .where(eq(contactEmails.isManuallyAdded, true));
-
-    // Get active volunteers (users with at least 1 contact in network)
-    const [activeVolunteersResult] = await db
-      .select({ count: count(sql`DISTINCT ${userNetworks.userId}`) })
-      .from(userNetworks);
-
-    // Calculate percentages for breakdowns
-    const totalSupporters = supportersResult.count;
-    const supportersByPartyWithPercentage = supportersByParty.map(party => ({
-      party: party.party || 'Unknown',
-      count: party.count,
-      percentage: totalSupporters > 0 ? (party.count / totalSupporters) * 100 : 0,
-    }));
-
-    const supportersByAgeWithPercentage = supportersByAge.map(age => ({
-      ageRange: age.ageRange,
-      count: age.count,
-      percentage: totalSupporters > 0 ? (age.count / totalSupporters) * 100 : 0,
-    }));
-
-    // Static goals for now (could be made configurable later)
-    const goals = [
-      { name: 'Supporters', current: totalSupporters, target: 1000 },
-      { name: 'Volunteers', current: volunteersResult.count, target: 500 },
-      { name: 'Phone Numbers', current: phoneNumbersResult.count, target: 2000 },
-    ];
-
-    return {
-      totalActiveVoters: activeVotersResult.count,
-      goals,
-      confirmedSupporters: {
-        total: totalSupporters,
-        byParty: supportersByPartyWithPercentage,
-        byAge: supportersByAgeWithPercentage,
-      },
-      confirmedVolunteers: volunteersResult.count,
-      phoneNumbersAdded: phoneNumbersResult.count,
-      emailAddressesAdded: emailAddressesResult.count,
-      activeVolunteers: activeVolunteersResult.count,
-    };
+        `);
+
+      const supportersByAgeWithPercentage = supportersByAge.map(item => ({
+        ageRange: item.ageRange,
+        count: item.count,
+        percentage: totalConfirmedSupporters > 0 ? (item.count / totalConfirmedSupporters) * 100 : 0
+      }));
+
+      // Get confirmed volunteers count
+      const [confirmedVolunteersResult] = await db
+        .select({ count: count() })
+        .from(contacts)
+        .where(eq(contacts.volunteerLikeliness, 'confirmed-volunteer'));
+
+      // Get phone numbers and emails added BY VOLUNTEERS (not baseline data)
+      const [phoneNumbersResult] = await db
+        .select({ count: count() })
+        .from(contactPhones)
+        .where(eq(contactPhones.isManuallyAdded, true));
+
+      const [emailAddressesResult] = await db
+        .select({ count: count() })
+        .from(contactEmails)
+        .where(eq(contactEmails.isManuallyAdded, true));
+
+      // Get active volunteers (users with recent activity)
+      const [activeVolunteersResult] = await db
+        .select({ count: count() })
+        .from(users)
+        .where(eq(users.isActive, true));
+
+      // Sample goals - these could be configured in system settings
+      const goals = [
+        {
+          name: 'Active Voters',
+          current: totalActiveVoters,
+          target: 50000
+        },
+        {
+          name: 'Confirmed Supporters',
+          current: totalConfirmedSupporters,
+          target: 10000
+        },
+        {
+          name: 'Phone Numbers',
+          current: phoneNumbersResult.count,
+          target: 25000
+        },
+        {
+          name: 'Email Addresses',
+          current: emailAddressesResult.count,
+          target: 20000
+        }
+      ];
+
+      return {
+        totalActiveVoters,
+        goals,
+        confirmedSupporters: {
+          total: totalConfirmedSupporters,
+          byParty: supportersByPartyWithPercentage,
+          byAge: supportersByAgeWithPercentage
+        },
+        confirmedVolunteers: confirmedVolunteersResult.count,
+        phoneNumbersAdded: phoneNumbersResult.count,
+        emailAddressesAdded: emailAddressesResult.count,
+        activeVolunteers: activeVolunteersResult.count
+      };
+    } catch (error) {
+      console.error('Error fetching impact stats:', error);
+
+      // Return default/empty data structure in case of error
+      return {
+        totalActiveVoters: 0,
+        goals: [],
+        confirmedSupporters: {
+          total: 0,
+          byParty: [],
+          byAge: []
+        },
+        confirmedVolunteers: 0,
+        phoneNumbersAdded: 0,
+        emailAddressesAdded: 0,
+        activeVolunteers: 0
+      };
+    }
   }
 }
 
